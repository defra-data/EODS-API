"""
module of library functions for programatic interaction with Defra's Earth 
Observation Data Service (EODS)

    AUTHOR          : Sam Franklin, CGI
    LAST UPDATED    : 2021-04-20
"""

import os
import sys
import pandas as pd
pd.options.mode.chained_assignment = None
from pandas import json_normalize
from datetime import datetime
from pathlib import Path
import requests
from requests.exceptions import ConnectionError
import json
import time
import xmltodict
from zipfile import ZipFile
import shapely
import shapely.wkt
from shapely.ops import transform
import pyproj
import numpy as np
os.environ['PROJ_NETWORK'] = 'OFF'

def run_wps(conn, config_wpsprocess, **kwargs):
    """
    primary function to orchestrate running the wps job from submission to download (if required)

    Parameters:
    -----------
        conn: dict,
            Connection parameters
            Example: conn = {'domain': 'https://earthobs.defra.gov.uk',
                             'username': '<insert-username>',
                             'access_token': '<insert-access-token>'}

        config_wpsprocess: list or dict,
            list of dictionaries for individual wps submission requests.
            users can generate a list of multiple dictionaries, one dict per wps job
            with "xml_config", this is dict of variables that templated into the xml
            payload for the WPS request submission            
            Example:
                config_wpsprocess = [{'template_xml':'gsdownload_template.xml',
                                    'xml_config':{
                                        'template_layer_name':lyr,
                                        'template_outputformat':'image/tiff',
                                        'template_mimetype':'application/zip'},
                                    'dl_bool':True
                                    }]

        output_dir: str or Pathlib object, optional,
            user specified output directory

        verify: str, optional:
            add custom path to any organisation certificate stores that the
            environment needs
            Default Value:
                * True
            Possible Value:
                * 'dir/dir/cert.file'    

    Returns:
    -----------
        list_download_paths: list,
            list of pathlib objects for downloaded output for further reuse

    """

    # set output path if not specified
    if 'output_dir' not in kwargs:
        kwargs['output_dir']=Path.cwd()

    if 'verify' not in kwargs:
        kwargs['verify'] = True

    # set the request config dictionary 
    request_config = {
        'wps_server':conn['domain'] + '/geoserver/ows',
        'access_token':conn['access_token'],
        'headers':{'Content-type': 'application/xml','User-Agent': 'python'},
        'verify':kwargs['verify']
    }

    # submit wps jobs
    try:
        execution_dict = submit_wps_queue(request_config, config_wpsprocess)
    except Exception as error:
        print(error.args)
        print('The WPS submission has failed')
    else:

        # INITIALISE VARIABLES and drop the wps log file if it exists
        path_output = make_output_dir(kwargs['output_dir'])


        # keep calling the wps job status until 'continue_process' = False 
        while True:

            execution_dict = poll_api_status(execution_dict, request_config, path_output)

            if execution_dict['continue_process']:
                time.sleep(15)
            else:
                break

        # after download is complete, process downloaded files (eg renames and extracting zips)
        if execution_dict['job_status'] == 'DOWNLOAD-SUCCESSFUL':
            execution_dict = process_wps_downloaded_files(execution_dict)
        
        # set log file and job duration in dict
        execution_dict['log_file_path'] = path_output / 'wps-log.csv'
        execution_dict['total_job_duration'] = (execution_dict['timestamp_job_end'] - execution_dict['timestamp_job_start']).total_seconds() / 60

        return execution_dict

def submit_wps_queue(request_config, config_wpsprocess):
   
    print('\n\t\t### ' + datetime.utcnow().isoformat() + ' :: WPS SUBMISSION :: lyr=' + config_wpsprocess['xml_config']['template_layer_name'])

    try:
        # overwrite xml string with job specific parameters
        payload = mod_the_xml(config_wpsprocess)

        response = requests.post(
            request_config['wps_server'],
            params={'access_token':request_config['access_token'],'SERVICE':'WPS','VERSION':'1.0.0','REQUEST':'EXECUTE'},
            data=payload,
            headers=request_config['headers'],
            verify=request_config['verify'])

        try:
            response.raise_for_status()
        except requests.exceptions.HTTPError as e:
            # response status was not 200
            raise ValueError('non-200 response, additional info (MAY CONTAIN SENSITIVE AUTHENTICATION DETAILS, DO NOT SHARE)' , str(e))

        else:
            if not response.text.find('ExceptionReport') > 0:

                execution_dict = {
                        'job_id':response.text.split('executionId=')[1].split('&')[0],
                        'layer_name':config_wpsprocess['xml_config']['template_layer_name'],
                        'timestamp_job_start':datetime.utcnow(),
                        'continue_process':True,
                        }

                print('\t\t### ' + datetime.utcnow().isoformat() + ' :: job : ' + execution_dict['job_id'] + ' :: WPS JOB SUBMITTED')
                print('\t\t### ' + datetime.utcnow().isoformat() + ' :: job : ' + execution_dict['job_id'] + ' :: WPS STATUS CHECK URL (CONTAINS SENSITIVE AUTHENTICATION DETAILS, DO NOT SHARE) : ' + request_config['wps_server'] + '?SERVICE=WPS&VERSION=1.0.0&REQUEST=GETEXECUTIONSTATUS&EXECUTIONID=' + execution_dict['job_id'] + '&access_token=' + request_config['access_token'])
                
                return execution_dict
            else:
                raise ValueError('wps server returned an exception', str(response.text))
                    
    except ValueError as error:

        # handle two different valueErrors for connection fail and incorrect WPS submission parmeters

        execution_dict = error

        print(datetime.utcnow().isoformat() + ' :: WPS submission failed :: check log for errors (CONTAINS SENSITIVE AUTHENTICATION DETAILS, DO NOT SHARE) = ' + str(error.args))

        return execution_dict

def poll_api_status(execution_dict, request_config, path_output):
    """
    for each execution job, return the status of the job
    """

    try:

        if execution_dict['continue_process']:

            print('\t\t### ' + datetime.utcnow().isoformat() + ' :: job : ' + execution_dict['job_id'] + ' :: CHECKING STATUS')

            params = {
                'access_token':request_config['access_token'],
                'SERVICE':'WPS',
                'VERSION':'1.0.0',
                'REQUEST':'GetExecutionstatus',
                'EXECUTIONID':execution_dict['job_id'],
                }

            response = requests.get(
                request_config['wps_server'],
                params=params,
                headers=request_config['headers'],
                verify=request_config['verify']
                )

            # parse xml to python dictionary 
            d = xmltodict.parse(response.content)

            if 'wps:ExecuteResponse' in d:

                if 'wps:ProcessSucceeded' in d['wps:ExecuteResponse']['wps:Status']:

                    execution_dict.update({
                        'job_status':'READY-TO-DOWNLOAD',
                        'dl_url':d['wps:ExecuteResponse']['wps:ProcessOutputs']['wps:Output']['wps:Reference']['@href'] + '&access_token=' + request_config['access_token'],
                        'mime_type':d['wps:ExecuteResponse']['wps:ProcessOutputs']['wps:Output']['wps:Reference']['@mimeType'],
                        'timestamp_ready_to_dl':datetime.utcnow(),
                        })

                    print('\t\t### ' + datetime.utcnow().isoformat() + ' :: job : ' + execution_dict['job_id'] + ' :: READY FOR DOWNLOAD')

                    # if successful, return status = DOWNLOADED
                    execution_dict = download_wps_result_single(request_config, execution_dict, path_output)

                elif 'wps:ProcessFailed' in d['wps:ExecuteResponse']['wps:Status']:

                    print('\t\t### ' + datetime.utcnow().isoformat() + ' :: job : ' + execution_dict['job_id'] + ' :: JOB-FAILED ... check LOG for further details')

                    # TODO: add exception message. Needs testing
                    execution_dict.update({
                        'job_status':'WPS-FAILURE',
                        'continue_process':False,
                        'message':'GEOSERVER FAILURE REPORT',
                        'timestamp_job_end':datetime.utcnow(),
                        })
                else:
                    execution_dict.update({'job_status':'OUTSTANDING'})
                    print('\t\t### ' + datetime.utcnow().isoformat() + ' :: job : ' + execution_dict['job_id'] + ' :: STILL IN PROGRESS')

            elif 'ows:ExceptionReport' in d:

                exception_text = d['ows:ExceptionReport']['ows:Exception']['ows:ExceptionText']

                execution_dict.update({
                    'job_status':'WPS-GENERAL-ERROR',
                    'continue_process':False,
                    'message':'THIS IS A GENERAL ERROR WITH A WPS JOB. ERROR MESSAGE = ' + str(exception_text),
                    'timestamp_job_end':datetime.utcnow(),
                    })

                print('\t\t### ' + datetime.utcnow().isoformat() + ' :: job : ' + execution_dict['job_id'] + ' :: JOB-FAILED ... check LOG for further details')
              
        return execution_dict

    except Exception as error:

        print('\t\t### ' + datetime.utcnow().isoformat() + ' :: job : ' + execution_dict['job_id'] + ' :: UNKNOWN EXCEPTION')

        execution_dict.update({
            'job_status':'UNKNOWN-GENERAL-ERROR',
            'continue_process':False,
            'message':'UNKNOWN GENERAL ERROR ENCOUNTERED WHEN CHECKING STATUS OF WPS JOB. ERROR MESSAGE:' + str(error),
            'timestamp_job_end':datetime.utcnow(),
            })
        return execution_dict

def download_wps_result_single(request_config, execution_dict, path_output):
    """
    function to get a wps result if the response is SUCCEEDED AND download is set to True in the config
    """
    
    file_extension = '.' + execution_dict['mime_type'].split('/')[1]
    filename_stub = execution_dict['layer_name'].split(':')[-1]
    dl_path = path_output / filename_stub
    dl_path.mkdir(parents=True, exist_ok=True)
    local_file_name = Path(dl_path / str( filename_stub + file_extension))

    # make three download attempts
    for i in [1,2,3]:

        print('\t\t### ' + datetime.utcnow().isoformat() + ' :: job : ' + execution_dict['job_id'] + ' :: DOWNLOAD START : TRY ' + str(i) + ' of 3')
        
        try:

            with requests.get(
                execution_dict['dl_url'],
                headers=request_config['headers'],
                verify=request_config['verify'],
                stream=True) as response:
                
                with open(local_file_name, 'wb') as f:
                    for chunk in response.iter_content(chunk_size=8192*1024):
                        f.write(chunk)

            print('\t\t### ' + datetime.utcnow().isoformat() + ' :: job : ' + execution_dict['job_id'] + ' :: DOWNLOAD COMPLETE ON TRY ' + str(i))

            execution_dict.update({
                'job_status':'DOWNLOAD-SUCCESSFUL',
                'continue_process':False,
                'dl_file':local_file_name,
                'file_extension':file_extension,
                'filename_stub':filename_stub,
                'timestamp_dl_end':datetime.utcnow(),
                'timestamp_job_end':datetime.utcnow(),
                'download_try':i
                })

            return execution_dict

        except Exception as error:

            if i == 3:

                execution_dict.update({
                    'job_status':'DOWNLOAD-FAILED',
                    'continue_process':False,
                    'message':str(error),
                    'timestamp_job_end':datetime.utcnow(),
                    'download_try': i,
                    })

                print('\t\t### ' + datetime.utcnow().isoformat() + ' :: job : ' + execution_dict['job_id'] + ' :: STATUS : ' + execution_dict['job_status'] + ' :: MESSAGE :' + execution_dict['message'])

                return execution_dict

def process_wps_downloaded_files(execution_dict):
    """
    function to rename downloaded file if TIFF or extract from zip 
    """
    
    try:

        source_file_to_extract = execution_dict['dl_file']

        print('\t\t### ' + datetime.utcnow().isoformat() + ' :: job : ' + execution_dict['job_id'] + ' :: PROCESS DOWNLOAD START')

        # handle rename of zip contents
        if source_file_to_extract.suffix.lower() == '.zip':

            zip_ref = ZipFile(source_file_to_extract, 'r')
            zip_ref.extractall(source_file_to_extract.parent.parent)
            zip_list = zip_ref.filelist
            zip_ref.close()
            source_file_to_extract.unlink()            

            # loop through zip contents
            for f in zip_list:
            
                f_path = Path(source_file_to_extract.parent.parent / f.filename)
            
                if f_path.suffix.lower() == ".sld":
                    f_path.unlink()
                else:
                    Path(f_path).replace(source_file_to_extract.parent.parent / str(execution_dict['filename_stub'] + f_path.suffix.lower()))

        else:
            Path(source_file_to_extract).rename(source_file_to_extract.parent.parent / str(execution_dict['filename_stub'] + source_file_to_extract.suffix.lower()))

        # del download directory
        if source_file_to_extract.parent.is_dir():
            source_file_to_extract.parent.rmdir()

        execution_dict.update({
            'job_status':'LOCAL-POST-PROCESSING-SUCCESSFUL',
            'timestamp_extraction_end':datetime.utcnow(),
            'timestamp_job_end':datetime.utcnow(),
        })
        
        print('\t\t### ' + datetime.utcnow().isoformat() + ' :: job : ' + execution_dict['job_id'] + ' :: PROCESS DOWNLOAD END')

        return execution_dict

    except Exception as error:

        execution_dict.update({
            'message':'ERROR in extraction of files :: MESSAGE = ' + str(error)
        })

        return execution_dict

def output_log(list_of_results):

    df = pd.DataFrame(list_of_results)
    log_file_name = list_of_results[0]['log_file_path']
    df.to_csv(log_file_name, index_label='num')
    print('\t\t### ' + datetime.utcnow().isoformat() + ' :: JOB FINISHED. LOG FILE LOCATION : ' + str(log_file_name))

def make_output_dir(path_output):
    """
    generate output directory if it does not exist
    """

    if isinstance(path_output, Path) == False:
        path_output = Path(path_output)

    path_output.mkdir(parents=True, exist_ok=True)

    return path_output

def find_minimum_cloud_list(df):
    """
    eods query "special" keyword function
    + cross checks the dataframe with a static csv file of 'safe' granule list
    + then groups by the unique granule-reference
    + sorts by cloud cover and takes the lowest cloud value per granule
    + returns a new dataframe
    """
    
    df['title_stub'] = df['title'].str.split('_T', expand=True).loc[:,0] + '_' + df['granule-ref'].str[:6]

    no_split_df = df[~df['title'].str.contains("SPLIT")]

    # import safe granule-orb list
    if Path(Path(os.path.dirname(os.path.realpath(__file__))) / 'static' / 'safe-granule-orbit-list.txt').exists():
        df_safe_list = pd.read_csv(Path(os.path.dirname(os.path.realpath(__file__))) / 'static' / 'safe-granule-orbit-list.txt')
    else:
        raise ValueError('ERROR :: safe-granule-orbit-list.txt cannot be found')

    # create new col that matches the granule-orbit syntax
    no_split_df['gran-orb'] = no_split_df['granule-ref'].str[:6] + '_' + no_split_df['orbit-ref']   
    no_split_df['granule-stub'] = no_split_df['granule-ref'].str[:6]

    df['gran-orb'] = df['granule-ref'].str[:6] + '_' + df['orbit-ref']
    df['granule-stub'] = df['granule-ref'].str[:6]

    safe_df = pd.merge(no_split_df, df_safe_list)

    if len(safe_df) > 0:
        return_df = safe_df.sort_values("split_cloud_cover").groupby(["granule-stub"], as_index=False).nth(0).sort_values("granule-stub")

        if 'split_granule.name' in df.columns:
            matching_split_series = return_df[return_df['split_granule.name'].notna()]['split_granule.name']
            matching_split_df = df[df['alternate'].isin(matching_split_series)]
<<<<<<< HEAD
=======

            return_df = pd.concat([return_df, matching_split_df], ignore_index=True)
>>>>>>> d92f70a9

            return_df = pd.concat([return_df, matching_split_df], ignore_index=True)
        
    else:
        raise ValueError('ERROR : You have selected find_least_cloud=True BUT your search criteria is too narrow, spatially or temporally and did not match any granule references in "./static/safe-granule-orbit-list.txt". Suggest widening your search')

    return return_df  


def query_catalog(conn, **kwargs):
    """Transform vectors from source to target coordinate reference system.
    Transform vectors of x, y and optionally z from source
    coordinate reference system into target.

    Parameters
    ------------
    conn: dict
        connection dictionary 
        Example: conn = {
            'domain': 'https://earthobs.defra.gov.uk',
            'username': '<insert-username>',
            'access_token': '<insert-access-token>',
            }}
    start_date: str, optional
        filter start date in format YYYY-MM-DD
    end_date: str, optional
        filter start end in format YYYY-MM-DD
    sat_id: int, optional
        filter for either sentinel-1 and sentinel-2
        Possible values:
            * 1
            * 2        
    type: str, optional,
        filter on data type, user can override default
        Default value:
            * 'layer'        
        Possible values:
            * 'raster'
            * 'vector'
    title: str, optional,
        filter on match or partial match of the layer name/title
    cloud_min: int, optional,
        filter on minima cloud value for s2 data, must be used
        with cloud_max keyword
        Possible values:
            * 0 to 100
    cloud_max: int, optional,
        filter on minima cloud value for s2 data, must be used
        with cloud_min keyword
        Possible values:
            * 0 to 100
    geom: str, optional,
        filter layers that intersect with Well Know Text WGS84 geometry
        Example:
            geom = 'Polygon((-2.4 51.9, -2.4 51.6, -1.9 51.6, -1.9 51.9, -2.4 51.9))'
    limit: int, optional:
        limit the number of records returned by query. As of 2020-09-11 there
        are ~ 10,500 records on EODS
        Default Value:
            * 20000
        Possible values:
            * 0 to n 
    find_least_cloud: bool, optional:
        custom filter to generate a list of least cloud per granule
    verify: str, optional:
        add custom path to any organisation certificate stores that the
        environment needs
        Default Value:
            * True
        Possible Value:
            * 'dir/dir/cert.file'
    output_dir: str or pathlib object, optional:
        user can specify custom output directory for data
        Default Value:
            * Path.cwd() the current working path.
        Possible Value:
            * 'some/dir/'
            * Path('some/dir')

    Returns
    ---------
    list_of_layers: list,
        List of layer names that match the EODS input query
    
    df: Pandas DataFrame,
        DataFrame table of results containing all metadata of query results
    """

    params = {
        'username':conn['username'],
        'api_key':conn['access_token'],
        'offset':0,
    }

    # set output path if not specified
    if 'output_dir' not in kwargs:
        kwargs['output_dir']=Path.cwd()

    # set limit to a sufficiently big number if not specified
    if 'limit' not in kwargs:
        params.update({'limit':20000})
    else:
        params.update({'limit':kwargs['limit']})

    # set type to layer if "raster" or "vector" not specified
    if 'type' not in kwargs:
        kwargs['type']='layer'
    else:
        params.update({'type__in':kwargs['type']})

    if 'verify' not in kwargs:
        kwargs['verify'] = True

    if 'sat_id' in kwargs and 'find_least_cloud' in kwargs:
        if kwargs['sat_id'] == 1 and kwargs['find_least_cloud'] == True:            
            # throw an error if user specifies an s2 custom function with s1
            raise ValueError("QUERY failed, you have specified 'sat_id'=1 and 'find_least_cloud'=True. Use 'sat_id'=2 and 'find_least_cloud'=True")
    
    if 'sat_id' in kwargs:
        params.update({'keywords__slug__in': 'sentinel-' + str(kwargs['sat_id'])})        
    
    # date filter condition check and set
    if 'start_date' in kwargs and 'end_date' not in kwargs:
        raise ValueError("QUERY failed, if querying by date, please specify *BOTH* 'start_date' and 'end_date'")
    elif 'start_date' not in kwargs and 'end_date' in kwargs:
        raise ValueError("QUERY failed, if querying by date, please specify *BOTH* 'start_date' and 'end_date'")
    elif 'start_date' in kwargs and 'end_date' in kwargs:
        params.update({'date__range': kwargs['start_date'] + ' 00:00,' + kwargs['end_date'] + ' 23:59'})
    
    if 'title' in kwargs:
        params.update({'q': kwargs['title']})

    if 'geom' in kwargs:
        params.update({'geometry': kwargs['geom']})

    # cloud filter condition check and set    
    if 'cloud_min' in kwargs and 'cloud_max' not in kwargs:
        raise ValueError("QUERY failed, if querying by cloud cover, please specify *BOTH* 'cloud_min' and 'cloud_max'")
    elif 'cloud_min' not in kwargs and 'cloud_max' in kwargs:
        raise ValueError("QUERY failed, if querying by cloud cover, please specify *BOTH* 'cloud_min' and 'cloud_max'")
    elif 'cloud_min' in kwargs and 'cloud_max' in kwargs:
        if kwargs['sat_id'] == 1:
            raise ValueError("QUERY failed, if querying by cloud cover, please specify 'sat_id'=2")
        elif kwargs['sat_id'] == 2:
<<<<<<< HEAD
            if 'find_least_cloud' not in kwargs:
                params.update({'cc_min': kwargs['cloud_min']})
                params.update({'cc_max': kwargs['cloud_max']})
            elif kwargs['find_least_cloud'] != True:
                params.update({'cc_min': kwargs['cloud_min']})
                params.update({'cc_max': kwargs['cloud_max']})
   
=======
            params.update({'cc_min': kwargs['cloud_min']})
            params.update({'cc_max': kwargs['cloud_max']})            
>>>>>>> d92f70a9

    try:
        response = requests.get(
            conn['domain'] + '/api/base/search',
            params=params,
            verify=kwargs['verify'],
            headers={'User-Agent': 'python'}
        )

        if response.status_code == 200:

            print(datetime.utcnow().isoformat() + ' :: RESPONSE STATUS = 200 (SUCCESS)')
            print(datetime.utcnow().isoformat() + ' :: QUERY URL USED (CONTAINS SENSITIVE AUTHENTICATION DETAILS, DO NOT SHARE) = ' + response.url)
            
            # create a json object of the api payload content
            json_response = json.loads(response.content)

            if json_response['meta']['total_count'] > 0:

                df = json_normalize(json_response, 'objects')

                # add extra cols to df for s2 info
                if 'sat_id' in kwargs:
                    if kwargs['sat_id'] == 2:
                        df['granule-ref'] = df['title'].str.split('_',n=4).str[3]
                        df['orbit-ref'] = df['title'].str.split('_',n=5).str[-2]
                        df['ARCSI_CLOUD_COVER'] =df['supplemental_information'].str.split(n=6).str[5]

                if 'find_least_cloud' in kwargs and kwargs['sat_id'] == 2:
                    if kwargs['find_least_cloud']:
                        if 'split_granule.name' in df.columns:
                            temp_df = df[df['split_granule.name'].notna()][['alternate', 'ARCSI_CLOUD_COVER']].copy()
                            temp_df.rename(columns={"alternate": "split_granule.name", "ARCSI_CLOUD_COVER": "split_ARCSI_CLOUD_COVER"}, inplace=True)
                            merged_df = df[df['split_granule.name'].notna()].reset_index().merge(temp_df, how='outer', on='split_granule.name').set_index('index')
                            df['split_ARCSI_CLOUD_COVER'] = np.nan
                            df.loc[df['split_granule.name'].notna(), 'split_ARCSI_CLOUD_COVER'] = merged_df['split_ARCSI_CLOUD_COVER']
<<<<<<< HEAD

                            split_cloud_cover = np.where(df['split_granule.name'].notna(), ((df['ARCSI_CLOUD_COVER'].astype(
                                float) + df['split_ARCSI_CLOUD_COVER'].astype(
                                float))/2).astype(str), df['ARCSI_CLOUD_COVER'])

                            df['split_cloud_cover'] = split_cloud_cover

                            if 'cloud_min' in kwargs and 'cloud_max' in kwargs:
                                # print(df['split_cloud_cover'].astype(float).min())
                                df = df[df['split_cloud_cover'].astype(float)*100 >= kwargs['cloud_min']]
                                # print(df['split_cloud_cover'].astype(float).min())
                                # print(df['split_cloud_cover'].astype(float).max())
                                df = df[df['split_cloud_cover'].astype(float)*100 <= kwargs['cloud_max']]
                                # print(df['split_cloud_cover'].astype(float).max())
=======
                            split_cloud_cover = np.where(df['split_granule.name'].notna(), ((df['ARCSI_CLOUD_COVER'].astype(
                                float) + df['split_ARCSI_CLOUD_COVER'].astype(
                                float))/2).astype(str), df['ARCSI_CLOUD_COVER'])
                            df['split_cloud_cover'] = split_cloud_cover
>>>>>>> d92f70a9
                        
                        else:
                            df['split_cloud_cover'] = df['ARCSI_CLOUD_COVER']

                        filtered_df = find_minimum_cloud_list(df)
<<<<<<< HEAD

=======
>>>>>>> d92f70a9
                    else:
                        filtered_df = df.copy()
                else:
                    filtered_df = df.copy()


                # make output paths
                path_output = make_output_dir(kwargs['output_dir'])
                log_file_name = path_output / 'eods-query-all-results.csv'
                filtered_df.to_csv(log_file_name)
            
                output_list = filtered_df['alternate'].tolist()

                print('\nMatching Layers:\n')
                for item in output_list:
                    print('\t' + item)
                print('\n' + datetime.utcnow().isoformat() + ' :: NUMBER OF LAYERS RETURNED = ' + str(len(output_list)) + '\n')

            else:
                output_list = []
                filtered_df = None
                print('\n' + datetime.utcnow().isoformat() + ' :: QUERY WAS ACCEPTED BUT PARAMETERS USED RETURNED ZERO MATCHING RECORDS, TRY A DIFFERENT SET OF PARAMETERS')

            return output_list, filtered_df

        else:
            raise ValueError(datetime.utcnow().isoformat() + ' :: RESPONSE STATUS = ' + str(response.status_code) + ' (NOT SUCCESSFUL)' + str(response.status_code) + ' :: QUERY URL (CONTAINS SENSITIVE AUTHENTICATION DETAILS, DO NOT SHARE) = ' + response.url)

    except requests.exceptions.RequestException as e:
        print('\n' + datetime.utcnow().isoformat() + ' :: ERROR, an Exception was raised, no list returned')
        print(e)
        return None
    
def mod_the_xml(item):
    """
    function read xml payload template and modify the payload with the config
    """
    path_xml_file = Path(os.path.dirname(os.path.realpath(__file__))) / 'xml' / item['template_xml']

    try:
        assert path_xml_file.exists and path_xml_file.is_file()
    except AssertionError as err:        
        print('\n\t ### ERROR :: pyeods cannot find the specified xml file\n')
        raise err
    
    with open(path_xml_file,'r') as template_xml:
        file_data = template_xml.read()
        
        if item['xml_config'] is not None:
            # update other "fixed" keys in the xml config
            for key, value in item['xml_config'].items():

                if key == 'template_mimetype':
                    value = '"' + value + '"'
                file_data = file_data.replace(key, value)
    
    return file_data
    
def get_bbox_corners_from_wkt(csw_wkt_geometry,epsg):
    """
    function to return a bbox coordinate pair representing lower_left and upper_right of an EODS layer's bounds
    """

    wkt_obj = shapely.wkt.loads(csw_wkt_geometry)

    ll_wgs84_pt = shapely.geometry.Point(wkt_obj.bounds[0], wkt_obj.bounds[1])
    ur_wgs84_pt = shapely.geometry.Point(wkt_obj.bounds[2], wkt_obj.bounds[3])

    wgs84 = pyproj.CRS('EPSG:4326')
    to_crs_epsg = pyproj.CRS('EPSG:' + str(epsg))

    project = pyproj.Transformer.from_crs(wgs84, to_crs_epsg, always_xy=True).transform
    ll_proj_pt = transform(project, ll_wgs84_pt)
    ur_proj_pt = transform(project, ur_wgs84_pt)

    return ll_proj_pt, ur_proj_pt

def post_to_layer_group_api(conn, url, the_json, quiet=True):
    """
    post content layergroup endpoint

    Parameters
    ----------
    conn : dict,
        Connection parameters
        Example: conn = {'domain': 'https://earthobs.defra.gov.uk',
                            'username': '<insert-username>',
                            'access_token': '<insert-access-token>'}

    url : str
        url of which layer group to access

    the_json : dict
        the dictionary that gets parsed to the 'json' parameter of the POST request

    Returns
    -------
    json response from layergroup api
    
    """    

    headers={'Content-type': 'application/json','User-Agent': 'eods scripting'}

    params = {'username':conn['username'],'api_key':conn['access_token']}

    # post the the EODS layer group api endpoint
    if quiet:
        try:
            response = requests.post(
                url,
                params=params,
                headers=headers,
                json=the_json,
                verify=False
                )
            # raise an error if the response status is not successful
            response.raise_for_status()

            # if response is successful, print the response text
            print(f'\n## Response posting to {response.url} was successful ...')
            print(f'\n## Response text : \n{response.text}')
            print(f'\n## Response content : \n{response.content}')
            
            return json.loads(response.content)
            
        except Exception as error:
            print('Error caught as exception')
            print(error)
    else:
        response = requests.post(
            url,
            params=params,
            headers=headers,
            json=the_json,
            verify=False
            )

        response.raise_for_status()

        # if response is successful, print the response text
        print(f'\n## Response posting to (CONTAINS SENSITIVE AUTHENTICATION DETAILS, DO NOT SHARE) {response.url} was successful ...')
        print(f'\n## Response text : \n{response.text}')
        print(f'\n## Response content : \n{response.content}')
        
        return json.loads(response.content)

def create_layer_group(conn, list_of_layers, name, abstract=None, quiet=True):
    """
    create a layer group 

    Parameters
    ----------
    conn : dict,
        Connection parameters
        Example: conn = {'domain': 'https://earthobs.defra.gov.uk',
                            'username': '<insert-username>',
                            'access_token': '<insert-access-token>'}

    list_of_layers : list
        list of layers
        Example: list of layers = [
            "geonode:S2B_20200404_lat50lon503_T30UUA_ORB037_utm30n_osgb_vmsk_sharp_rad_srefdem_stdsref",
            "geonode:S2B_20200404_lat50lon363_T30UVA_ORB037_utm30n_osgb_vmsk_sharp_rad_srefdem_stdsref"
        ]

    name : str
        specify the name of the layer group

    abstract : str, optional
        specify the abstract of the layer group

    Returns
    -------
    json response from layergroup api
    
    """

    # validation checks
    if not isinstance(list_of_layers, list):
        raise TypeError('ERROR. list_of_layers is not a list, aborting ...')

    if not isinstance(name, str):
        raise TypeError('ERROR. layer group name is not a string, aborting ...')

    if len(list_of_layers) == 0 :
        raise ValueError('ERROR. list_of_layers is empty, aborting ...')

    if len(name) == 0 :
        raise ValueError('ERROR. layer group name string is empty, aborting ...')

    url = f'{conn["domain"]}api/layer_groups/'
   
    the_json = {'name': name, 'abstract': abstract, 'layers': list_of_layers}
    
    response_json = post_to_layer_group_api(conn, url, the_json, quiet=quiet)
    
    return response_json
    
def modify_layer_group(conn, list_of_layers, layergroup_id, abstract=None, quiet=True):
    """
    modify a layer group, referencing the layergroup ID and list of layers

    Parameters
    ----------
    conn : dict,
        Connection parameters
        Example: conn = {'domain': 'https://earthobs.defra.gov.uk',
                            'username': '<insert-username>',
                            'access_token': '<insert-access-token>'}

    list_of_layers : list
        list of layers
        Example: list of layers = [
            "geonode:S2B_20200404_lat50lon503_T30UUA_ORB037_utm30n_osgb_vmsk_sharp_rad_srefdem_stdsref",
            "geonode:S2B_20200404_lat50lon363_T30UVA_ORB037_utm30n_osgb_vmsk_sharp_rad_srefdem_stdsref"
        ]

    layergroup_id : integer
        EODS ID of the layer group, eg from: https://earthobs.defra.gov.uk/layer_groups/<layergroup_id>

    abstract : str, optional
        specify the modified abstract of the layer group, to overwrite if required

    Returns
    -------
    json response from layergroup api
    
    """

    # validation checks
    if not isinstance(list_of_layers, list):
        raise TypeError('ERROR. list_of_layers is not a list, aborting ...')

    if not isinstance(layergroup_id, int):
        raise TypeError('ERROR. layer group ID is not an integer, aborting ...')

    if len(list_of_layers) == 0 :
        raise ValueError('ERROR. list_of_layers is empty, aborting ...')
    
    url = f'{conn["domain"]}/api/layer_groups/{layergroup_id}/'
    
    the_json = {'abstract':abstract, 'layers':list_of_layers}
    
    response_json = post_to_layer_group_api(conn, url, the_json, quiet=quiet)
    
    return response_json<|MERGE_RESOLUTION|>--- conflicted
+++ resolved
@@ -419,11 +419,6 @@
         if 'split_granule.name' in df.columns:
             matching_split_series = return_df[return_df['split_granule.name'].notna()]['split_granule.name']
             matching_split_df = df[df['alternate'].isin(matching_split_series)]
-<<<<<<< HEAD
-=======
-
-            return_df = pd.concat([return_df, matching_split_df], ignore_index=True)
->>>>>>> d92f70a9
 
             return_df = pd.concat([return_df, matching_split_df], ignore_index=True)
         
@@ -568,7 +563,6 @@
         if kwargs['sat_id'] == 1:
             raise ValueError("QUERY failed, if querying by cloud cover, please specify 'sat_id'=2")
         elif kwargs['sat_id'] == 2:
-<<<<<<< HEAD
             if 'find_least_cloud' not in kwargs:
                 params.update({'cc_min': kwargs['cloud_min']})
                 params.update({'cc_max': kwargs['cloud_max']})
@@ -576,10 +570,6 @@
                 params.update({'cc_min': kwargs['cloud_min']})
                 params.update({'cc_max': kwargs['cloud_max']})
    
-=======
-            params.update({'cc_min': kwargs['cloud_min']})
-            params.update({'cc_max': kwargs['cloud_max']})            
->>>>>>> d92f70a9
 
     try:
         response = requests.get(
@@ -616,7 +606,6 @@
                             merged_df = df[df['split_granule.name'].notna()].reset_index().merge(temp_df, how='outer', on='split_granule.name').set_index('index')
                             df['split_ARCSI_CLOUD_COVER'] = np.nan
                             df.loc[df['split_granule.name'].notna(), 'split_ARCSI_CLOUD_COVER'] = merged_df['split_ARCSI_CLOUD_COVER']
-<<<<<<< HEAD
 
                             split_cloud_cover = np.where(df['split_granule.name'].notna(), ((df['ARCSI_CLOUD_COVER'].astype(
                                 float) + df['split_ARCSI_CLOUD_COVER'].astype(
@@ -631,21 +620,11 @@
                                 # print(df['split_cloud_cover'].astype(float).max())
                                 df = df[df['split_cloud_cover'].astype(float)*100 <= kwargs['cloud_max']]
                                 # print(df['split_cloud_cover'].astype(float).max())
-=======
-                            split_cloud_cover = np.where(df['split_granule.name'].notna(), ((df['ARCSI_CLOUD_COVER'].astype(
-                                float) + df['split_ARCSI_CLOUD_COVER'].astype(
-                                float))/2).astype(str), df['ARCSI_CLOUD_COVER'])
-                            df['split_cloud_cover'] = split_cloud_cover
->>>>>>> d92f70a9
                         
                         else:
                             df['split_cloud_cover'] = df['ARCSI_CLOUD_COVER']
 
                         filtered_df = find_minimum_cloud_list(df)
-<<<<<<< HEAD
-
-=======
->>>>>>> d92f70a9
                     else:
                         filtered_df = df.copy()
                 else:

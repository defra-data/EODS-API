--- conflicted
+++ resolved
@@ -11,11 +11,7 @@
     start_time = datetime.utcnow()
 
     # USER MUST EDIT THE ENVIRONMENT FILE REFERENCED BELOW, OR CREATE THEIR OWN FILE AND REFERENCE IT
-<<<<<<< HEAD
-    load_dotenv('PRE.env')
-=======
     load_dotenv('sample.env')
->>>>>>> 6830be41
 
     # set configuration based on contents of the ENVIRONMENT FILE.
     conn = {
@@ -30,10 +26,6 @@
     # specify a particular ARD to download using 'title' keyword
     eods_params = {
         'output_dir':output_dir,
-<<<<<<< HEAD
-        #'title':'S2B_20200424_lat55lon215_T30UWF_ORB037_utm30n_osgb_vmsk_sharp_rad_srefdem_stdsref',
-=======
->>>>>>> 6830be41
         'find_least_cloud': True,
         'sat_id': 2
         }

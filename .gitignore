--- conflicted
+++ resolved
@@ -133,10 +133,5 @@
 .vscode/
 archive/
 data/
-<<<<<<< HEAD
 scratch*.py
-=======
-scratch*.py
-.env
-*debug*.*
->>>>>>> 6830be41
+*debug*.*